import { spawn } from 'child_process';
import { validateOptionalISODate, sanitizePRReference, validateISODate } from '../utils/gitSecurity';

export interface GitLogEntry {
  hash: string;
  author: string;
  date: string;
  subject: string;
  body: string;
  files: string[];
}

export async function simpleGitLog(
  workspacePath: string,
  limit: number = 50
): Promise<GitLogEntry[]> {
  return new Promise((resolve, reject) => {
    const gitProcess = spawn(
      'git',
      [
        'log',
        '--oneline',
        '--pretty=format:%H|%an|%ad|%s',
        '--date=iso',
        '--name-only',
        '-' + limit.toString(),
      ],
      {
        cwd: workspacePath,
        stdio: ['pipe', 'pipe', 'pipe'],
      }
    );

    let stdout = '';
    let stderr = '';

    gitProcess.stdout.on('data', (data) => {
      stdout += data.toString();
    });

    gitProcess.stderr.on('data', (data) => {
      stderr += data.toString();
    });

    gitProcess.on('close', (code) => {
      if (code !== 0) {
        reject(new Error('Git command failed: ' + stderr));
        return;
      }

      try {
        const entries = parseGitLog(stdout);
        resolve(entries);
      } catch (error) {
        reject(error);
      }
    });

    gitProcess.on('error', (error) => {
      reject(new Error('Failed to spawn git process: ' + error.message));
    });
  });
}

function parseGitLog(output: string): GitLogEntry[] {
  const entries: GitLogEntry[] = [];
  const lines = output.split('\n').filter((line) => line.trim().length > 0);

  let currentEntry: Partial<GitLogEntry> | null = null;

  for (const line of lines) {
    if (line.includes('|')) {
      // this is a commit header line
      if (currentEntry) {
        // finalize the previous entry
        entries.push(currentEntry as GitLogEntry);
      }

      const parts = line.split('|');
      if (parts.length >= 4) {
        currentEntry = {
          hash: parts[0],
          author: parts[1],
          date: parts[2],
          subject: parts[3],
          body: '',
          files: [],
        };
      }
    } else if (currentEntry) {
      // this is a file name
      if (line.trim() && !line.startsWith(' ')) {
        currentEntry.files = currentEntry.files || [];
        currentEntry.files.push(line.trim());
      }
    }
  }

  // don't forget the last entry
  if (currentEntry) {
    entries.push(currentEntry as GitLogEntry);
  }

  return entries;
}

export async function getCurrentBranch(workspacePath: string): Promise<string> {
  return new Promise((resolve, reject) => {
    const gitProcess = spawn('git', ['branch', '--show-current'], {
      cwd: workspacePath,
      stdio: ['pipe', 'pipe', 'pipe'],
    });

    let stdout = '';
    let stderr = '';

    gitProcess.stdout.on('data', (data) => {
      stdout += data.toString();
    });

    gitProcess.stderr.on('data', (data) => {
      stderr += data.toString();
    });

    gitProcess.on('close', (code) => {
      if (code !== 0) {
        reject(new Error('Git command failed: ' + stderr));
        return;
      }

      resolve(stdout.trim());
    });

    gitProcess.on('error', (error) => {
      reject(new Error('Failed to spawn git process: ' + error.message));
    });
  });
}

/**
 * Detection result for PR outcomes
 */
export interface OutcomeDetection {
  commits: string[]; // commit hashes that match the pattern
  keywords: string[]; // keywords found in commits
  confidence: number; // 0-1 confidence score based on pattern strength
  firstDetectedDate?: string | undefined; // date of first matching commit
}

/**
 * Detects revert commits for a PR.
 *
 * Searches git log for commits containing "revert" or "rollback" keywords
 * that reference the PR number. Indicates the PR had issues and was rolled back.
 *
 * @param workspacePath - Path to git repository
 * @param prId - PR identifier (e.g., "#123" or "owner/repo#123")
 * @param sinceDate - Optional date to search from (ISO format)
 * @returns Promise resolving to detection result or null if not found
 */
export async function detectRevertCommits(
  workspacePath: string,
  prId: string,
  sinceDate?: string
): Promise<OutcomeDetection | null> {
  return new Promise((resolve, reject) => {
    // Validate and sanitize inputs
    // Even though spawn with array args is safe from shell injection,
    // we validate to ensure data integrity and catch malformed inputs early
    try {
      validateOptionalISODate(sinceDate, 'sinceDate');
    } catch (error) {
      reject(error);
      return;
    }

    // extract pr number from reference
    let prNumber: string;
    try {
      prNumber = sanitizePRReference(prId);
    } catch (error) {
      resolve(null); // Invalid PR reference, no results
      return;
    }

    // build git log command with date filter if provided
    const args = [
      'log',
      '--oneline',
      '--pretty=format:%H|%ad|%s',
      '--date=iso',
      '--all',
      '--grep=revert',
      '--grep=rollback',
      '--regexp-ignore-case',
      '-i',
    ];

    if (sinceDate) {
      args.push(`--since=${sinceDate}`);
    }

    const gitProcess = spawn('git', args, {
      cwd: workspacePath,
      stdio: ['pipe', 'pipe', 'pipe'],
    });

    let stdout = '';
    let stderr = '';

    gitProcess.stdout.on('data', (data) => {
      stdout += data.toString();
    });

    gitProcess.stderr.on('data', (data) => {
      stderr += data.toString();
    });

    gitProcess.on('close', (code) => {
      if (code !== 0) {
        reject(new Error('Git command failed: ' + stderr));
        return;
      }

      // parse commits and check if they reference the PR
      const lines = stdout.split('\n').filter((line) => line.trim().length > 0);
      const matchingCommits: string[] = [];
      const keywords: string[] = [];
      let firstDate: string | undefined;

      for (const line of lines) {
        const parts = line.split('|');
        if (parts.length >= 3) {
          const hash = parts[0];
          const date = parts[1];
          const subject = parts[2];

          // check if subject references the PR number
          if (subject.includes(`#${prNumber}`) || subject.includes(`PR ${prNumber}`)) {
            matchingCommits.push(hash);
            if (!firstDate) {
              firstDate = date;
            }

            // extract keywords
            if (/revert/i.test(subject)) {
              keywords.push('revert');
            }
            if (/rollback/i.test(subject)) {
              keywords.push('rollback');
            }
          }
        }
      }

      if (matchingCommits.length === 0) {
        resolve(null);
        return;
      }

      // calculate confidence based on keyword strength
      const hasRevert = keywords.includes('revert');
      const hasRollback = keywords.includes('rollback');
      const confidence = hasRevert || hasRollback ? 0.9 : 0.6;

      resolve({
        commits: matchingCommits,
        keywords: Array.from(new Set(keywords)),
        confidence,
        firstDetectedDate: firstDate,
      });
    });

    gitProcess.on('error', (error) => {
      reject(new Error('Failed to spawn git process: ' + error.message));
    });
  });
}

/**
 * Detects bug fix commits related to a PR.
 *
 * Searches for commits with "fix", "bug", "hotfix" keywords within a time window
 * after the PR was merged. Indicates the PR had issues that required fixes.
 *
 * @param workspacePath - Path to git repository
 * @param prId - PR identifier
 * @param mergeDate - Date when PR was merged (ISO format)
 * @param daysAfter - Number of days to search after merge (default: 7)
 * @returns Promise resolving to detection result or null if not found
 */
export async function detectBugFixCommits(
  workspacePath: string,
  prId: string,
  mergeDate: string,
  daysAfter: number = 7
): Promise<OutcomeDetection | null> {
  return new Promise((resolve, reject) => {
    // Validate and sanitize inputs
    let validatedMergeDate: string;
    let prNumber: string;

    try {
      validatedMergeDate = validateISODate(mergeDate, 'mergeDate');
      prNumber = sanitizePRReference(prId);
    } catch (error) {
      reject(error);
      return;
    }

    // calculate date range
    const mergeDateTime = new Date(validatedMergeDate);
    const endDate = new Date(mergeDateTime.getTime() + daysAfter * 24 * 60 * 60 * 1000);

    const args = [
      'log',
      '--oneline',
      '--pretty=format:%H|%ad|%s',
      '--date=iso',
      '--all',
      '--grep=fix',
      '--grep=bug',
      '--grep=hotfix',
      '--regexp-ignore-case',
      '-i',
      `--since=${validatedMergeDate}`,
      `--until=${endDate.toISOString()}`,
    ];

    const gitProcess = spawn('git', args, {
      cwd: workspacePath,
      stdio: ['pipe', 'pipe', 'pipe'],
    });

    let stdout = '';
    let stderr = '';

    gitProcess.stdout.on('data', (data) => {
      stdout += data.toString();
    });

    gitProcess.stderr.on('data', (data) => {
      stderr += data.toString();
    });

    gitProcess.on('close', (code) => {
      if (code !== 0) {
        reject(new Error('Git command failed: ' + stderr));
        return;
      }

      const lines = stdout.split('\n').filter((line) => line.trim().length > 0);
      const matchingCommits: string[] = [];
      const keywords: string[] = [];
      let firstDate: string | undefined;

      for (const line of lines) {
        const parts = line.split('|');
        if (parts.length >= 3) {
          const hash = parts[0];
          const date = parts[1];
          const subject = parts[2];

          // check if subject references the PR or related keywords
          const refersToFix = /fix/i.test(subject);
          const refersToBug = /bug/i.test(subject);
          const refersToHotfix = /hotfix/i.test(subject);
          const refersToPR = subject.includes(`#${prNumber}`) || subject.includes(`PR ${prNumber}`);

          if (refersToPR || refersToFix || refersToBug || refersToHotfix) {
            matchingCommits.push(hash);
            if (!firstDate) {
              firstDate = date;
            }

            if (refersToFix) {
              keywords.push('fix');
            }
            if (refersToBug) {
              keywords.push('bug');
            }
            if (refersToHotfix) {
              keywords.push('hotfix');
            }
          }
        }
      }

      if (matchingCommits.length === 0) {
        resolve(null);
        return;
      }

      // calculate confidence based on keyword strength and PR reference
      const hasHotfix = keywords.includes('hotfix');
      const hasBug = keywords.includes('bug');
      const hasFix = keywords.includes('fix');
      let confidence = 0.5; // base confidence

      if (hasHotfix) {
        confidence = 0.9;
      } else if (hasBug) {
        confidence = 0.8;
      } else if (hasFix) {
        confidence = 0.6;
      }

      resolve({
        commits: matchingCommits,
        keywords: Array.from(new Set(keywords)),
        confidence,
        firstDetectedDate: firstDate,
      });
    });

    gitProcess.on('error', (error) => {
      reject(new Error('Failed to spawn git process: ' + error.message));
    });
  });
}

/**
 * Detects if a PR merged cleanly without issues.
 *
 * Checks for absence of revert/fix commits within a time window after merge.
 * A clean merge indicates the PR was successful and didn't require fixes.
 *
 * @param workspacePath - Path to git repository
 * @param prId - PR identifier
 * @param mergeDate - Date when PR was merged (ISO format)
 * @param daysAfter - Number of days to monitor (default: 14)
 * @returns Promise resolving to detection result or null if issues found
 */
export async function detectCleanMerge(
  workspacePath: string,
  prId: string,
  mergeDate: string,
  daysAfter: number = 14
): Promise<OutcomeDetection | null> {
  // check for reverts
  const revertDetection = await detectRevertCommits(workspacePath, prId, mergeDate);
  if (revertDetection) {
    return null; // reverts found, not clean
  }

  // check for bug fixes
  const bugFixDetection = await detectBugFixCommits(workspacePath, prId, mergeDate, daysAfter);
  if (bugFixDetection) {
    return null; // bug fixes found, not clean
  }

  // no issues found within the time window
  return {
    commits: [],
    keywords: ['clean', 'stable'],
    confidence: 0.7, // moderate confidence - absence of evidence isn't conclusive
    firstDetectedDate: mergeDate,
  };
<<<<<<< HEAD
}

/**
 * Extracts PR number from branch name if it follows common naming conventions.
 *
 * Supports patterns like:
 * - feature/123-description
 * - bugfix/PR-456
 * - hotfix/gh-789
 * - PR123
 * - pr-123
 *
 * @param branchName - Current git branch name
 * @returns PR number if detected, null otherwise
 */
export function extractPRNumberFromBranch(branchName: string): string | null {
  if (!branchName) {
    return null;
  }

  // pattern 1: feature/123-description or bugfix/PR-123
  const pattern1 = /(?:feature|bugfix|hotfix|fix)\/(?:PR-?)?(\d+)/i;
  const match1 = branchName.match(pattern1);
  if (match1) {
    return match1[1];
  }

  // pattern 2: PR123 or pr-123 at start
  const pattern2 = /^(?:PR|pr)-?(\d+)/;
  const match2 = branchName.match(pattern2);
  if (match2) {
    return match2[1];
  }

  // pattern 3: gh-123 or GH-123
  const pattern3 = /(?:gh|GH)-(\d+)/;
  const match3 = branchName.match(pattern3);
  if (match3) {
    return match3[1];
  }

  // pattern 4: just numbers after slash
  const pattern4 = /\/(\d{1,5})(?:-|$)/;
  const match4 = branchName.match(pattern4);
  if (match4) {
    return match4[1];
  }

  return null;
=======
>>>>>>> 72afb6f9
}<|MERGE_RESOLUTION|>--- conflicted
+++ resolved
@@ -136,8 +136,7 @@
     });
   });
 }
-
-/**
+**
  * Detection result for PR outcomes
  */
 export interface OutcomeDetection {
@@ -456,7 +455,6 @@
     confidence: 0.7, // moderate confidence - absence of evidence isn't conclusive
     firstDetectedDate: mergeDate,
   };
-<<<<<<< HEAD
 }
 
 /**
@@ -506,6 +504,4 @@
   }
 
   return null;
-=======
->>>>>>> 72afb6f9
 }