--- conflicted
+++ resolved
@@ -10,6 +10,14 @@
   ReflectionAnalytics,
 } from '../types/reflection';
 import { NudgeResponses } from '../types/ballot';
+import { EvidenceEntry } from '../types/evidence';
+import {
+  DecisionSchemeEntry,
+  RetrospectiveEntry,
+  RetrospectiveFilters,
+  ReflectionAnalytics,
+} from '../types/reflection';
+import { NudgeResponses } from '../types/ballot';
 
 export interface ContextEntry {
   id?: number;
@@ -29,6 +37,7 @@
   rationale: string;
   author_metadata: string; // JSON string, revealed after submission
   nudge_responses?: string; // JSON string with elaboration nudge responses
+  nudge_responses?: string; // JSON string with elaboration nudge responses
   created_at: string;
   revealed: boolean;
 }
@@ -41,6 +50,8 @@
   phase: 'blinded' | 'revealed';
   ballot_threshold: number;
   first_pass_deadline?: string;
+  github_comment_url?: string;
+  github_posted_at?: string;
   github_comment_url?: string;
   github_posted_at?: string;
   created_at: string;
@@ -79,6 +90,38 @@
 
 export { EvidenceEntry, DecisionSchemeEntry, RetrospectiveEntry, RetrospectiveFilters, ReflectionAnalytics, NudgeResponses };
 
+export interface SearchHistoryEntry {
+  id?: number;
+  query: string;
+  timestamp: string;
+}
+
+/**
+ * PR outcome tracking for calibration feedback
+ */
+export interface PROutcome {
+  id?: number;
+  pr_id: string;
+  outcome_type: 'merged_clean' | 'bug_found' | 'reverted' | 'followup_required';
+  detected_auto: boolean;
+  user_confirmed: boolean;
+  detection_details: string; // JSON with detection info
+  timestamp: string;
+}
+
+/**
+ * Calibration data point joining ballot with outcome
+ */
+export interface CalibrationDataPoint {
+  pr_reference: string;
+  confidence: number; // 1-5
+  decision: 'approve' | 'reject' | 'neutral';
+  outcome_type: string;
+  outcome_success: boolean; // true if decision aligned with outcome
+}
+
+export { EvidenceEntry, DecisionSchemeEntry, RetrospectiveEntry, RetrospectiveFilters, ReflectionAnalytics, NudgeResponses };
+
 export class LocalDB implements vscode.Disposable {
   private db: Database | null = null;
   private sql: SqlJsStatic | null = null;
@@ -104,6 +147,7 @@
       console.log(`LocalDB: sql.js library loaded`);
 
       // try to load existing database file, or create new in-memory database
+      let dbLoaded = false;
       let dbLoaded = false;
       try {
         console.log(`LocalDB: Attempting to load database from file...`);
@@ -111,6 +155,7 @@
         this.db = new this.sql.Database(fileData);
         console.log(`LocalDB: Database loaded from file successfully`);
         dbLoaded = true;
+        dbLoaded = true;
       } catch (fileError) {
         // file doesn't exist or can't be read - create new in-memory database
         console.log(`LocalDB: No existing database found, creating new database...`);
@@ -120,16 +165,34 @@
 
       console.log(`LocalDB: Creating tables...`);
       try {
+        try {
         await this.createTables();
-        console.log(`LocalDB: Tables created successfully`);
+          console.log(`LocalDB: Tables created successfully`);
       } catch (createError) {
         // if table creation fails on existing db, it's likely corrupted
         if (dbLoaded && createError instanceof Error &&
-<<<<<<< HEAD
           createError.message.includes('malformed')) {
-=======
+          console.warn(`LocalDB: Database corrupted, recreating from scratch...`);
+
+          // backup corrupted db
+          try {
+            await fs.rename(this.dbPath, `${this.dbPath}.corrupted.${Date.now()}`);
+          } catch (backupError) {
+            console.error(`LocalDB: Failed to backup corrupted db:`, backupError);
+          }
+
+          // create fresh database
+          this.db = new this.sql.Database();
+          await this.createTables();
+          console.log(`LocalDB: Fresh database created successfully`);
+        } else {
+          throw createError;
+        }
+      }
+      } catch (createError) {
+        // if table creation fails on existing db, it's likely corrupted
+        if (dbLoaded && createError instanceof Error &&
             createError.message.includes('malformed')) {
->>>>>>> 72afb6f9
           console.warn(`LocalDB: Database corrupted, recreating from scratch...`);
 
           // backup corrupted db
@@ -208,6 +271,7 @@
 				rationale TEXT NOT NULL,
 				author_metadata TEXT NOT NULL DEFAULT '{}',
 				nudge_responses TEXT DEFAULT '{}',
+				nudge_responses TEXT DEFAULT '{}',
 				created_at DATETIME NOT NULL DEFAULT CURRENT_TIMESTAMP,
 				revealed INTEGER NOT NULL DEFAULT 0
 			)
@@ -232,11 +296,32 @@
       console.log('LocalDB: nudge_responses column migration check skipped:', error);
     }
 
+    // migrate existing ballots table to add nudge_responses column
+    // check if column exists first to avoid errors on repeated migrations
+    try {
+      const tableInfo = this.db.exec("PRAGMA table_info(ballots)");
+      const hasNudgeColumn = tableInfo.length > 0 &&
+        tableInfo[0].values.some((row: any[]) => row[1] === 'nudge_responses');
+
+      if (!hasNudgeColumn) {
+        this.db.run(`
+          ALTER TABLE ballots
+          ADD COLUMN nudge_responses TEXT DEFAULT '{}'
+        `);
+        console.log('LocalDB: Added nudge_responses column to ballots table');
+      }
+    } catch (error) {
+      // column might not exist yet, which is fine - it will be created with CREATE TABLE
+      console.log('LocalDB: nudge_responses column migration check skipped:', error);
+    }
+
     // pr_state table - tracks review workflow phases
     // phase 'blinded': reviewers submit anonymous ballots, author info hidden
     // phase 'revealed': ballots are revealed, discussion phase begins
     // this separation supports double-blind review and reduces anchoring bias
     // ballot_threshold: minimum number of ballots required before reveal is allowed
+    // github_comment_url: url of posted ballot summary comment on github pr
+    // github_posted_at: timestamp when ballot summary was posted to github
     // github_comment_url: url of posted ballot summary comment on github pr
     // github_posted_at: timestamp when ballot summary was posted to github
     this.db.run(`
@@ -245,6 +330,8 @@
 				phase TEXT NOT NULL CHECK (phase IN ('blinded', 'revealed')),
 				ballot_threshold INTEGER NOT NULL DEFAULT 3,
 				first_pass_deadline DATETIME,
+				github_comment_url TEXT,
+				github_posted_at DATETIME,
 				github_comment_url TEXT,
 				github_posted_at DATETIME,
 				created_at DATETIME NOT NULL DEFAULT CURRENT_TIMESTAMP,
@@ -343,6 +430,87 @@
 			)
 		`);
 
+    // evidence_entries table - tracks evidence blocks for PRs
+    // stores structured evidence data for tests, benchmarks, specs, and risk assessments
+    // supports validation and tracking of evidence completeness across PR lifecycle
+    this.db.run(`
+			CREATE TABLE IF NOT EXISTS evidence_entries (
+				id INTEGER PRIMARY KEY AUTOINCREMENT,
+				pr_reference TEXT NOT NULL,
+				timestamp DATETIME NOT NULL DEFAULT CURRENT_TIMESTAMP,
+				tests_status TEXT NOT NULL CHECK (tests_status IN ('complete', 'in_progress', 'n/a')),
+				tests_details TEXT NOT NULL DEFAULT '',
+				benchmarks_status TEXT NOT NULL CHECK (benchmarks_status IN ('complete', 'in_progress', 'n/a')),
+				benchmarks_details TEXT NOT NULL DEFAULT '',
+				spec_status TEXT NOT NULL CHECK (spec_status IN ('complete', 'in_progress', 'n/a')),
+				spec_references TEXT NOT NULL DEFAULT '',
+				risk_level TEXT NOT NULL CHECK (risk_level IN ('low', 'medium', 'high')),
+				identified_risks TEXT NOT NULL DEFAULT '',
+				rollback_plan TEXT NOT NULL DEFAULT ''
+			)
+		`);
+
+    // search_history table - tracks user search queries for context discovery
+    // stores search history to enable quick re-execution of previous searches
+    // supports search patterns analysis and helps users navigate their workflow
+    this.db.run(`
+			CREATE TABLE IF NOT EXISTS search_history (
+				id INTEGER PRIMARY KEY AUTOINCREMENT,
+				query TEXT NOT NULL,
+				timestamp DATETIME NOT NULL DEFAULT CURRENT_TIMESTAMP
+			)
+		`);
+
+    // pr_outcomes table - tracks pr outcomes for calibration feedback
+    // stores detected and user-confirmed outcomes to enable confidence calibration
+    // outcome_type: merged_clean (no issues), bug_found (fix needed), reverted (rollback), followup_required (additional work)
+    // detected_auto: true if detected by automatic pattern matching
+    // user_confirmed: true if user manually confirmed or overrode the outcome
+    // detection_details: JSON object with commits, keywords, confidence score
+    this.db.run(`
+			CREATE TABLE IF NOT EXISTS pr_outcomes (
+				id INTEGER PRIMARY KEY AUTOINCREMENT,
+				pr_id TEXT NOT NULL,
+				outcome_type TEXT NOT NULL CHECK (outcome_type IN ('merged_clean', 'bug_found', 'reverted', 'followup_required')),
+				detected_auto INTEGER NOT NULL DEFAULT 0,
+				user_confirmed INTEGER NOT NULL DEFAULT 0,
+				detection_details TEXT,
+				timestamp DATETIME NOT NULL DEFAULT CURRENT_TIMESTAMP,
+				FOREIGN KEY (pr_id) REFERENCES pr_state(pr_reference)
+			)
+		`);
+
+    // decision_schemes table - tracks which social judgment scheme was used for each pr
+    // supports meta-decision tracking and reflection on decision-making patterns
+    // helps teams understand which decision rules work best for different contexts
+    this.db.run(`
+			CREATE TABLE IF NOT EXISTS decision_schemes (
+				id INTEGER PRIMARY KEY AUTOINCREMENT,
+				pr_id TEXT NOT NULL,
+				scheme_type TEXT NOT NULL CHECK (scheme_type IN ('consensus', 'truth_wins', 'majority', 'expert_veto', 'unanimous', 'custom')),
+				rationale TEXT NOT NULL,
+				custom_scheme_name TEXT,
+				timestamp DATETIME NOT NULL DEFAULT CURRENT_TIMESTAMP,
+				FOREIGN KEY (pr_id) REFERENCES pr_state(pr_reference)
+			)
+		`);
+
+    // retrospectives table - tracks post-mortem reflections on pr outcomes
+    // supports continuous improvement and bias awareness
+    // helps teams learn from mistakes and adjust review processes
+    this.db.run(`
+			CREATE TABLE IF NOT EXISTS retrospectives (
+				id INTEGER PRIMARY KEY AUTOINCREMENT,
+				pr_id TEXT NOT NULL,
+				trigger_type TEXT NOT NULL CHECK (trigger_type IN ('manual', 'auto_bug_found', 'auto_revert')),
+				what_went_wrong TEXT NOT NULL,
+				what_to_improve TEXT NOT NULL,
+				bias_patterns TEXT NOT NULL DEFAULT '[]',
+				timestamp DATETIME NOT NULL DEFAULT CURRENT_TIMESTAMP,
+				FOREIGN KEY (pr_id) REFERENCES pr_state(pr_reference)
+			)
+		`);
+
     // create indexes for better search performance
     this.db.run(`CREATE INDEX IF NOT EXISTS idx_context_type ON context_entries(type)`);
     this.db.run(`CREATE INDEX IF NOT EXISTS idx_context_path ON context_entries(path)`);
@@ -354,6 +522,12 @@
     this.db.run(`CREATE INDEX IF NOT EXISTS idx_decision_schemes_pr ON decision_schemes(pr_id)`);
     this.db.run(`CREATE INDEX IF NOT EXISTS idx_retrospectives_pr ON retrospectives(pr_id)`);
     this.db.run(`CREATE INDEX IF NOT EXISTS idx_retrospectives_ts ON retrospectives(timestamp DESC)`);
+    this.db.run(`CREATE INDEX IF NOT EXISTS idx_evidence_pr ON evidence_entries(pr_reference)`);
+    this.db.run(`CREATE INDEX IF NOT EXISTS idx_search_history_ts ON search_history(timestamp DESC)`);
+    this.db.run(`CREATE INDEX IF NOT EXISTS idx_pr_outcomes_pr ON pr_outcomes(pr_id)`);
+    this.db.run(`CREATE INDEX IF NOT EXISTS idx_decision_schemes_pr ON decision_schemes(pr_id)`);
+    this.db.run(`CREATE INDEX IF NOT EXISTS idx_retrospectives_pr ON retrospectives(pr_id)`);
+    this.db.run(`CREATE INDEX IF NOT EXISTS idx_retrospectives_ts ON retrospectives(timestamp DESC)`);
   }
 
   async addContextEntry(entry: Omit<ContextEntry, 'id' | 'indexed_at'>): Promise<number> {
@@ -421,6 +595,8 @@
     const stmt = this.db.prepare(`
 			INSERT INTO ballots (pr_reference, decision, confidence, rationale, author_metadata, nudge_responses, revealed)
 			VALUES (?, ?, ?, ?, ?, ?, ?)
+			INSERT INTO ballots (pr_reference, decision, confidence, rationale, author_metadata, nudge_responses, revealed)
+			VALUES (?, ?, ?, ?, ?, ?, ?)
 		`);
 
     stmt.bind([
@@ -429,6 +605,7 @@
       ballot.confidence,
       ballot.rationale,
       ballot.author_metadata,
+      ballot.nudge_responses || '{}',
       ballot.nudge_responses || '{}',
       ballot.revealed ? 1 : 0,
     ]);
@@ -527,6 +704,11 @@
     this.db.run('DELETE FROM pr_outcomes');
     this.db.run('DELETE FROM decision_schemes');
     this.db.run('DELETE FROM retrospectives');
+    this.db.run('DELETE FROM evidence_entries');
+    this.db.run('DELETE FROM search_history');
+    this.db.run('DELETE FROM pr_outcomes');
+    this.db.run('DELETE FROM decision_schemes');
+    this.db.run('DELETE FROM retrospectives');
 
     await this.persistToFile();
   }
@@ -837,7 +1019,6 @@
   }
 
   /**
-<<<<<<< HEAD
    * Retrieves recent PRs that the user has reviewed.
    *
    * Returns PRs ordered by most recent activity (ballot submission or phase update).
@@ -900,8 +1081,6 @@
   }
 
   /**
-=======
->>>>>>> 72afb6f9
    * Saves an evidence entry to the database.
    *
    * Evidence entries track structured data for PR reviews including test results,
