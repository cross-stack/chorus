--- conflicted
+++ resolved
@@ -533,7 +533,6 @@
 							<small id="dissent-help" class="equity-help-text">Capturing minority views strengthens decision quality</small>
 						</div>
 					</div>
-
 					<button type="submit">Submit Quiet Ballot</button>
 				</form>
 
@@ -741,7 +740,7 @@
 </html>`;
   }
 
-  /**
+/**
    * Formats a ballot summary comment for GitHub PR posting.
    *
    * Generates a markdown-formatted summary of ballot results including:
@@ -1088,7 +1087,6 @@
     }
   }
 
-<<<<<<< HEAD
   /**
    * Auto-detects PR context from current git branch.
    *
@@ -1196,8 +1194,6 @@
     }
   }
 
-=======
->>>>>>> 72afb6f9
   public dispose(): void {
     ChorusPanel.currentPanel = undefined;
 
